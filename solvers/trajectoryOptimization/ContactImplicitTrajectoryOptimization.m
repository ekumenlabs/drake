classdef ContactImplicitTrajectoryOptimization < DirectTrajectoryOptimization
  % phi, lambda
  properties
    nC
    nD % number of friction elements per contact
    
    l_inds % orderered [lambda_N;lambda_f1;lambda_f2;...;gamma] for each contact sequentially
    lfi_inds % nD x nC indexes into lambda for each time step
    lambda_mult
    ljl_inds  % joint limit forces
    jl_lb_ind  % joint indices where the lower bound is finite
    jl_ub_ind % joint indices where the lower bound is finite
    nJL % number of joint limits = length([jl_lb_ind;jl_ub_ind])
  end
  
  properties (Constant)
    FORWARD_EULER = 1;
    BACKWARD_EULER = 2;
    MIDPOINT = 3;  % DEFAULT
  end
  
  methods
    function obj = ContactImplicitTrajectoryOptimization(plant,N,duration,options)
<<<<<<< HEAD
      if nargin < 4
        options = struct();
      end
      if ~isfield(options,'nlcc_mode')
        options.nlcc_mode = 1;
      end
      if ~isfield(options,'lincc_mode')
        options.lincc_mode = 1;
      end
      if ~isfield(options,'compl_slack')
        options.compl_slack = 0;
      end
      if ~isfield(options,'lincompl_slack')
        options.lincompl_slack = 0;
      end
      if ~isfield(options,'jlcompl_slack')
        options.jlcompl_slack = 0;
      end
      if ~isfield(options,'lambda_mult')
        options.lambda_mult = 1;
      end
      if ~isfield(options,'lambda_jl_mult')
        options.lambda_jl_mult = 1;
      end
      
      if ~isfield(options,'integration_method')
        options.integration_method = ContactImplicitTrajectoryOptimization.MIDPOINT;
      end
      
      obj = obj@DirectTrajectoryOptimization(plant,N,duration,options);
=======
      if nargin<4, options=struct(); end
      
      if ~isfield(options,'nlcc_mode')
        options.nlcc_mode = 1;
      end
      if ~isfield(options,'lincc_mode')
        options.lincc_mode = 1;
      end
      if ~isfield(options,'compl_slack')
        options.compl_slack = 0;
      end
      if ~isfield(options,'lincompl_slack')
        options.lincompl_slack = 0;
      end
      if ~isfield(options,'jlcompl_slack')
        options.jlcompl_slack = 0;
      end
      if ~isfield(options,'lambda_mult')
        options.lambda_mult = 1;
      end
      if ~isfield(options,'lambda_jl_mult')
        options.lambda_jl_mult = 1;
      end
      if ~isfield(options,'active_collision_options')
        options.active_collision_options = struct();
      end
      
      obj = obj@DirectTrajectoryOptimization(plant,N,duration,options);

>>>>>>> 8c79d74f
    end
    
    function obj = addDynamicConstraints(obj)
      nX = obj.plant.getNumStates();
      nU = obj.plant.getNumInputs();
      nq = obj.plant.getNumPositions();
      N = obj.N;
      
      constraints = cell(N-1,1);
      lincompl_constraints = cell(N-1,1);
      nonlincompl_constraints = cell(N-1,1);
      jlcompl_constraints = cell(N-1,1);
      dyn_inds = cell(N-1,1);      
      
      n_vars = 2*nX + nU + 1 + obj.nC*(2+obj.nD) + obj.nJL;
      cnstr = FunctionHandleConstraint(zeros(nX,1),zeros(nX,1),n_vars,@obj.dynamics_constraint_fun);
      
      [~,~,~,~,~,~,~,mu] = obj.plant.contactConstraints(zeros(nq,1),false,obj.options.active_collision_options);
      
      for i=1:obj.N-1,        
%         dyn_inds{i} = [obj.h_inds(i);obj.x_inds(:,i);obj.x_inds(:,i+1);obj.u_inds(:,i);obj.l_inds(:,i);obj.ljl_inds(:,i)];
        dyn_inds{i} = {obj.h_inds(i);obj.x_inds(:,i);obj.x_inds(:,i+1);obj.u_inds(:,i);obj.l_inds(:,i);obj.ljl_inds(:,i)};
        constraints{i} = cnstr;
        
        obj = obj.addConstraint(constraints{i}, dyn_inds{i});
        
        if obj.nC > 0
          % indices for (i) gamma
          gamma_inds = obj.l_inds(obj.nD+2:obj.nD+2:end,i);
          % awkward way to pull out these indices, for (i) lambda_N and
          % lambda_f
          lambda_inds = obj.l_inds(repmat((1:1+obj.nD)',obj.nC,1) + kron((0:obj.nC-1)',(2+obj.nD)*ones(obj.nD+1,1)),i);
          
          nonlincompl_constraints{i} = NonlinearComplementarityConstraint(@nonlincompl_fun,nX + obj.nC,obj.nC*(1+obj.nD),obj.options.nlcc_mode,obj.options.compl_slack);
          
          obj = obj.addConstraint(nonlincompl_constraints{i},[obj.x_inds(:,i+1);gamma_inds;lambda_inds]);
          
          % linear complementarity constraint
          %   gamma /perp mu*lambda_N - sum(lambda_fi)
          %
          %  Generate terms W,r,M,gamma_inds so that
          %  gamma = y(gamma_inds)
          %  Wz+Mx+r = mu*lambda_N - sum(lambda_fi)
          r = zeros(obj.nC,1);
          W = zeros(obj.nC,obj.nC);
          M = zeros(obj.nC,obj.nC*(1+obj.nD));
          for k=1:obj.nC,
            M(k,1 + (k-1)*(1+obj.nD)) = mu(k);
            M(k,(2:obj.nD+1) + (k-1)*(1+obj.nD)) = -ones(obj.nD,1);
          end
          
          lincompl_constraints{i} = LinearComplementarityConstraint(W,r,M,obj.options.lincc_mode,obj.options.lincompl_slack);
          obj = obj.addConstraint(lincompl_constraints{i},[lambda_inds;gamma_inds]);
        end
        
        if obj.nJL > 0
          % joint limit linear complementarity constraint
          % lambda_jl /perp [q - lb_jl; -q + ub_jl]
          W_jl = zeros(obj.nJL);
          [r_jl,M_jl] = jointLimitConstraints(obj.plant,zeros(nq,1));
          jlcompl_constraints{i} = LinearComplementarityConstraint(W_jl,r_jl,M_jl,obj.options.lincc_mode,obj.options.jlcompl_slack);
          
          obj = obj.addConstraint(jlcompl_constraints{i},[obj.x_inds(1:nq,i+1);obj.ljl_inds(:,i)]);
        end
      end
      
<<<<<<< HEAD
=======
      function [f,df] = dynamics_constraint_fun(h,x0,x1,u,lambda,lambda_jl)
        nv = obj.plant.getNumVelocities;
        nu = obj.plant.getNumInputs;
        nl = length(lambda);
        njl = length(lambda_jl);

        lambda = lambda*obj.options.lambda_mult;
        lambda_jl = lambda_jl*obj.options.lambda_jl_mult;
        
        assert(nq == nv) % not quite ready for the alternative
        
        q0 = x0(1:nq);
        v0 = x0(nq+1:nq+nv);
        q1 = x1(1:nq);
        v1 = x1(nq+1:nq+nv);
        
        [H,C,B,dH,dC,dB] = obj.plant.manipulatorDynamics(q1,v1);
        
        % q1 = q0 + h*v1
        fq = q1 - q0 - h*v1;
        dfq = [-v1, -eye(nq), zeros(nq,nv), eye(nq), -h*eye(nq) zeros(nq,nu+nl+njl)];

        if nu>0, 
          BuminusC = B*u-C; 
          dBuminusC = matGradMult(dB,u) - dC;
        else
          BuminusC = -C;
          dBuminusC = -dC;
        end
        
        % H*v1 = H*v0 + h*(B*u - C) + n^T lambda_N + d^T * lambda_f
        fv = H*(v1 - v0) - h*BuminusC;
        % [h q0 v0 q1 v1 u l ljl]
        dfv = [-BuminusC, zeros(nv,nq), -H, zeros(nv,nq), H, -h*B, zeros(nv,nl+njl)] + ...
          [zeros(nv,1+nq+nv) matGradMult(dH,v1-v0)-h*dBuminusC zeros(nv,nu+nl+njl)];
        
        if nl>0
          [phi,~,~,~,~,~,~,~,n,D,dn,dD] = obj.plant.contactConstraints(q1,false,obj.options.active_collision_options);
          % construct J and dJ from n,D,dn, and dD so they relate to the
          % lambda vector
          J = zeros(nl,nq);
          J(1:2+obj.nD:end,:) = n;
          dJ = zeros(nl*nq,nq);
          dJ(1:2+obj.nD:end,:) = dn;
          
          for j=1:length(D),
            J(1+j:2+obj.nD:end,:) = D{j};
            dJ(1+j:2+obj.nD:end,:) = dD{j};
          end

          fv = fv - J'*lambda;
          dfv(:,2+nq+nv:1+2*nq+nv) = dfv(:,2+nq+nv:1+2*nq+nv) - matGradMult(dJ,lambda,true);
          dfv(:,2+2*nq+2*nv+nu:1+2*nq+2*nv+nu+nl) = -J'*obj.options.lambda_mult;
        end
        
        if njl>0
          [~,J_jl] = jointLimitConstraints(obj.plant,q1);
          
          fv = fv - J_jl'*lambda_jl;
          dfv(:,2+2*nq+2*nv+nu+nl:1+2*nq+2*nv+nu+nl+njl) = -J_jl'*obj.options.lambda_jl_mult;
        end
        
        f = [fq;fv];
        df = [dfq;dfv];
      end
      
>>>>>>> 8c79d74f
      % nonlinear complementarity constraints:
      %   lambda_N /perp phi(q)
      %   lambda_fi /perp gamma + Di*psi(q,v)
      % y = [q;v;gamma]
      % z = [lambda_N;lambda_F1;lambda_f2] (each contact sequentially)
      function [f,df] = nonlincompl_fun(y)
        nq = obj.plant.getNumPositions;
        nv = obj.plant.getNumVelocities;
        x = y(1:nq+nv+obj.nC);
        z = y(nq+nv+obj.nC+1:end);
        gamma = x(nq+nv+1:end);
        
        q = x(1:nq);
        v = x(nq+1:nq+nv);
        
<<<<<<< HEAD
        [phi,~,~,~,~,~,~,~,n,D,~,dD] = obj.plant.contactConstraints(q,false,struct('terrain_only',false));
=======
        [phi,~,~,~,~,~,~,~,n,D,~,dD] = obj.plant.contactConstraints(q,false,obj.options.active_collision_options);
>>>>>>> 8c79d74f
        
        f = zeros(obj.nC*(1+obj.nD),1);
        df = zeros(obj.nC*(1+obj.nD),nq+nv+obj.nC*(2+obj.nD));
        
        f(1:1+obj.nD:end) = phi;
        df(1:1+obj.nD:end,1:nq) = n;
        for j=1:obj.nD,
          f(1+j:1+obj.nD:end) = gamma+D{j}*v;
          df(1+j:1+obj.nD:end,nq+nv+(1:obj.nC)) = eye(size(D{j},1));  %d/dgamma
          df(1+j:1+obj.nD:end,nq+(1:nv)) = D{j};%d/dv
          df(1+j:1+obj.nD:end,1:nq) = matGradMult(dD{j},v);%d/dq
        end
        
      end
    end
    
    function [f,df] = dynamics_constraint_fun(obj,h,x0,x1,u,lambda,lambda_jl)
      nq = obj.plant.getNumPositions;
      nv = obj.plant.getNumVelocities;
      nu = obj.plant.getNumInputs;
      nl = length(lambda);
      njl = length(lambda_jl);
      
      lambda = lambda*obj.options.lambda_mult;
      lambda_jl = lambda_jl*obj.options.lambda_jl_mult;
      
      assert(nq == nv) % not quite ready for the alternative
      
      q0 = x0(1:nq);
      v0 = x0(nq+1:nq+nv);
      q1 = x1(1:nq);
      v1 = x1(nq+1:nq+nv);
      
      switch obj.options.integration_method
        case ContactImplicitTrajectoryOptimization.MIDPOINT
          [H,C,B,dH,dC,dB] = obj.plant.manipulatorDynamics((q0+q1)/2,(v0+v1)/2);
          dH0 = dH/2;
          dC0 = dC/2;
          dB0 = dB/2;
          dH1 = dH/2;
          dC1 = dC/2;
          dB1 = dB/2;
        case ContactImplicitTrajectoryOptimization.FORWARD_EULER
          [H,C,B,dH0,dC0,dB0] = obj.plant.manipulatorDynamics(q0,v0);
          dH1 = zeros(nq^2,2*nq);
          dC1 = zeros(nq,2*nq);
          dB1 = zeros(nq*nu,2*nq);          
        case ContactImplicitTrajectoryOptimization.BACKWARD_EULER
          [H,C,B,dH1,dC1,dB1] = obj.plant.manipulatorDynamics(q1,v1);
          dH0 = zeros(nq^2,2*nq);
          dC0 = zeros(nq,2*nq);
          dB0 = zeros(nq*nu,2*nq);
      end
    
      [phi,~,~,~,~,~,~,~,n,D,dn,dD] = obj.plant.contactConstraints(q1,false,struct('terrain_only',false));
      % construct J and dJ from n,D,dn, and dD so they relate to the
      % lambda vector
      J = zeros(nl,nq);
      J(1:2+obj.nD:end,:) = n;
      dJ = zeros(nl*nq,nq);
      dJ(1:2+obj.nD:end,:) = dn;
      
      for j=1:length(D),
        J(1+j:2+obj.nD:end,:) = D{j};
        dJ(1+j:2+obj.nD:end,:) = dD{j};
      end
      
      [~,J_jl] = jointLimitConstraints(obj.plant,q1);
      
      
      switch obj.options.integration_method
        case ContactImplicitTrajectoryOptimization.MIDPOINT
          % q1 = q0 + h*v1
          fq = q1 - q0 - h*(v0 + v1)/2;
          dfq = [-(v1+v0)/2, -eye(nq), -h/2*eye(nq), eye(nq), -h/2*eye(nq) zeros(nq,nu+nl+njl)];
        case ContactImplicitTrajectoryOptimization.FORWARD_EULER
          % q1 = q0 + h*v1
          fq = q1 - q0 - h*v0;
          dfq = [-v0, -eye(nq), -h*eye(nq), eye(nq), zeros(nq,nv) zeros(nq,nu+nl+njl)];
        case ContactImplicitTrajectoryOptimization.BACKWARD_EULER
          % q1 = q0 + h*v1
          fq = q1 - q0 - h*v1;
          dfq = [-v1, -eye(nq), zeros(nq,nv), eye(nq), -h*eye(nq) zeros(nq,nu+nl+njl)];
      end
      
      % H*v1 = H*v0 + h*(B*u - C) + n^T lambda_N + d^T * lambda_f
      fv = H*(v1 - v0) - h*(B*u - C) - J'*lambda - J_jl'*lambda_jl;
      
      % [h q0 v0 q1 v1 u l ljl]
      dfv = [-B*u+C, zeros(nv,nq), -H, -matGradMult(dJ,lambda,true), H,-h*B,-J',-J_jl'] + ...
        [zeros(nv,1) matGradMult(dH0,v1-v0)-h*(matGradMult(dB0,u) - dC0) matGradMult(dH1,v1-v0)-h*(matGradMult(dB1,u) - dC1) zeros(nv,nu+nl+njl)];
      
      dfv(:,2+2*nq+2*nv+nu:1+2*nq+2*nv+nu+nl) = dfv(:,2+2*nq+2*nv+nu:1+2*nq+2*nv+nu+nl)*obj.options.lambda_mult;
      dfv(:,2+2*nq+2*nv+nu+nl:1+2*nq+2*nv+nu+nl+njl) = dfv(:,2+2*nq+2*nv+nu+nl:1+2*nq+2*nv+nu+nl+njl)*obj.options.lambda_jl_mult;
      
      f = [fq;fv];
      df = [dfq;dfv];
    end
    
    function [xtraj,utraj,ltraj,ljltraj,z,F,info] = solveTraj(obj,t_init,traj_init)
      [xtraj,utraj,z,F,info] = solveTraj@DirectTrajectoryOptimization(obj,t_init,traj_init);
      t = [0; cumsum(z(obj.h_inds))];
<<<<<<< HEAD
      if ~isempty(obj.l_inds)
=======
      if obj.nC>0
>>>>>>> 8c79d74f
        ltraj = PPTrajectory(foh(t,reshape(z(obj.l_inds),[],obj.N)));
      else
        ltraj = [];
      end
<<<<<<< HEAD
      if ~isempty(obj.ljl_inds)
=======
      if obj.nJL>0
>>>>>>> 8c79d74f
        ljltraj = PPTrajectory(foh(t,reshape(z(obj.ljl_inds),[],obj.N)));
      else
        ljltraj = [];
      end
    end
    
    function obj = setupVariables(obj,N)
      obj = setupVariables@DirectTrajectoryOptimization(obj,N);
      obj.nC = obj.plant.getNumContactPairs;
      [~,normal,d] = obj.plant.contactConstraints(zeros(obj.plant.getNumPositions,1));
      obj.nD = 2*length(d);
      assert(size(normal,2) == obj.nC); % just a double check
      
      nContactForces = obj.nC*(2 + obj.nD);    
      
      obj.l_inds = reshape(obj.num_vars + (1:N * nContactForces),nContactForces,N);
      obj = obj.addDecisionVariable(N * nContactForces);
      
      obj.lfi_inds = zeros(obj.nD,obj.nC);
      for i=1:obj.nC,
        obj.lfi_inds(:,i) = (2:1+obj.nD)' + (i-1)*(2+obj.nD)*ones(obj.nD,1);
      end            
      
      obj.nJL = obj.plant.getNumJointLimitConstraints();
      obj.ljl_inds = reshape(obj.num_vars + (1:N * obj.nJL),obj.nJL,N);
      
      % joint limit constraints
      [jl_lb,jl_ub] = obj.plant.getJointLimits();
      obj.jl_lb_ind = find(jl_lb ~= -inf);
      obj.jl_ub_ind = find(jl_ub ~= inf);
      
      obj = obj.addDecisionVariable(N * obj.nJL);
    end
    
    % evaluates the initial trajectories at the sampled times and
    % constructs the nominal z0. Overwrite to implement in a different
    % manner
    function z0 = getInitialVars(obj,t_init,traj_init)
      if isscalar(t_init)
        t_init = linspace(0,t_init,obj.N);
      elseif length(t_init) ~= obj.N
        error('The initial sample times must have the same length as property N')
      end
      z0 = zeros(obj.num_vars,1);
      z0(obj.h_inds) = diff(t_init);

      if isfield(traj_init,'u')
        z0(obj.u_inds) = traj_init.u.eval(t_init);
      else
        nU = getNumInputs(obj.plant);
        z0(obj.u_inds) = 0.01*randn(nU,obj.N);
      end
      
      if isfield(traj_init,'x')
        z0(obj.x_inds) = traj_init.x.eval(t_init);
      else
        if ~isfield(traj_init,'u')
          traj_init.u = setOutputFrame(PPTrajectory(foh(t_init,reshape(z0(obj.u_inds),nU,obj.N))),getInputFrame(obj.plant));
        end
        
        % todo: if x0 and xf are equality constrained, then initialize with
        % a straight line from x0 to xf (this was the previous behavior)
        
        %simulate
        sys_ol = cascade(traj_init.u,obj.plant);
        [~,x_sim] = sys_ol.simulate([t_init(1) t_init(end)]);
        z0(obj.x_inds) = x_sim.eval(t_init);
      end
      
      if obj.nC > 0
        if isfield(traj_init,'l')
          z0(obj.l_inds) = traj_init.l.eval(t_init);
        else
          z0(obj.l_inds) = 0;
        end
      end
      if obj.nJL > 0
        if isfield(traj_init,'ljl')
          z0(obj.ljl_inds) = traj_init.ljl.eval(t_init);
        else          
          z0(obj.ljl_inds) = 0;
        end
      end
    end
    
    function obj = addRunningCost(obj,running_cost_function)
      nX = obj.plant.getNumStates();
      nU = obj.plant.getNumInputs();
      running_cost = FunctionHandleObjective(1+nX+nU,running_cost_function);
      for i=1:obj.N-1,
        obj = obj.addCost(running_cost,{obj.h_inds(i);obj.x_inds(:,i);obj.u_inds(:,i)});
      end
    end
    
  end
end<|MERGE_RESOLUTION|>--- conflicted
+++ resolved
@@ -13,18 +13,10 @@
     nJL % number of joint limits = length([jl_lb_ind;jl_ub_ind])
   end
   
-  properties (Constant)
-    FORWARD_EULER = 1;
-    BACKWARD_EULER = 2;
-    MIDPOINT = 3;  % DEFAULT
-  end
-  
   methods
     function obj = ContactImplicitTrajectoryOptimization(plant,N,duration,options)
-<<<<<<< HEAD
-      if nargin < 4
-        options = struct();
-      end
+      if nargin<4, options=struct(); end
+      
       if ~isfield(options,'nlcc_mode')
         options.nlcc_mode = 1;
       end
@@ -46,43 +38,12 @@
       if ~isfield(options,'lambda_jl_mult')
         options.lambda_jl_mult = 1;
       end
-      
-      if ~isfield(options,'integration_method')
-        options.integration_method = ContactImplicitTrajectoryOptimization.MIDPOINT;
-      end
-      
-      obj = obj@DirectTrajectoryOptimization(plant,N,duration,options);
-=======
-      if nargin<4, options=struct(); end
-      
-      if ~isfield(options,'nlcc_mode')
-        options.nlcc_mode = 1;
-      end
-      if ~isfield(options,'lincc_mode')
-        options.lincc_mode = 1;
-      end
-      if ~isfield(options,'compl_slack')
-        options.compl_slack = 0;
-      end
-      if ~isfield(options,'lincompl_slack')
-        options.lincompl_slack = 0;
-      end
-      if ~isfield(options,'jlcompl_slack')
-        options.jlcompl_slack = 0;
-      end
-      if ~isfield(options,'lambda_mult')
-        options.lambda_mult = 1;
-      end
-      if ~isfield(options,'lambda_jl_mult')
-        options.lambda_jl_mult = 1;
-      end
       if ~isfield(options,'active_collision_options')
         options.active_collision_options = struct();
       end
       
       obj = obj@DirectTrajectoryOptimization(plant,N,duration,options);
 
->>>>>>> 8c79d74f
     end
     
     function obj = addDynamicConstraints(obj)
@@ -98,7 +59,7 @@
       dyn_inds = cell(N-1,1);      
       
       n_vars = 2*nX + nU + 1 + obj.nC*(2+obj.nD) + obj.nJL;
-      cnstr = FunctionHandleConstraint(zeros(nX,1),zeros(nX,1),n_vars,@obj.dynamics_constraint_fun);
+      cnstr = FunctionHandleConstraint(zeros(nX,1),zeros(nX,1),n_vars,@dynamics_constraint_fun);
       
       [~,~,~,~,~,~,~,mu] = obj.plant.contactConstraints(zeros(nq,1),false,obj.options.active_collision_options);
       
@@ -149,8 +110,6 @@
         end
       end
       
-<<<<<<< HEAD
-=======
       function [f,df] = dynamics_constraint_fun(h,x0,x1,u,lambda,lambda_jl)
         nv = obj.plant.getNumVelocities;
         nu = obj.plant.getNumInputs;
@@ -217,7 +176,6 @@
         df = [dfq;dfv];
       end
       
->>>>>>> 8c79d74f
       % nonlinear complementarity constraints:
       %   lambda_N /perp phi(q)
       %   lambda_fi /perp gamma + Di*psi(q,v)
@@ -233,11 +191,7 @@
         q = x(1:nq);
         v = x(nq+1:nq+nv);
         
-<<<<<<< HEAD
-        [phi,~,~,~,~,~,~,~,n,D,~,dD] = obj.plant.contactConstraints(q,false,struct('terrain_only',false));
-=======
         [phi,~,~,~,~,~,~,~,n,D,~,dD] = obj.plant.contactConstraints(q,false,obj.options.active_collision_options);
->>>>>>> 8c79d74f
         
         f = zeros(obj.nC*(1+obj.nD),1);
         df = zeros(obj.nC*(1+obj.nD),nq+nv+obj.nC*(2+obj.nD));
@@ -254,106 +208,15 @@
       end
     end
     
-    function [f,df] = dynamics_constraint_fun(obj,h,x0,x1,u,lambda,lambda_jl)
-      nq = obj.plant.getNumPositions;
-      nv = obj.plant.getNumVelocities;
-      nu = obj.plant.getNumInputs;
-      nl = length(lambda);
-      njl = length(lambda_jl);
-      
-      lambda = lambda*obj.options.lambda_mult;
-      lambda_jl = lambda_jl*obj.options.lambda_jl_mult;
-      
-      assert(nq == nv) % not quite ready for the alternative
-      
-      q0 = x0(1:nq);
-      v0 = x0(nq+1:nq+nv);
-      q1 = x1(1:nq);
-      v1 = x1(nq+1:nq+nv);
-      
-      switch obj.options.integration_method
-        case ContactImplicitTrajectoryOptimization.MIDPOINT
-          [H,C,B,dH,dC,dB] = obj.plant.manipulatorDynamics((q0+q1)/2,(v0+v1)/2);
-          dH0 = dH/2;
-          dC0 = dC/2;
-          dB0 = dB/2;
-          dH1 = dH/2;
-          dC1 = dC/2;
-          dB1 = dB/2;
-        case ContactImplicitTrajectoryOptimization.FORWARD_EULER
-          [H,C,B,dH0,dC0,dB0] = obj.plant.manipulatorDynamics(q0,v0);
-          dH1 = zeros(nq^2,2*nq);
-          dC1 = zeros(nq,2*nq);
-          dB1 = zeros(nq*nu,2*nq);          
-        case ContactImplicitTrajectoryOptimization.BACKWARD_EULER
-          [H,C,B,dH1,dC1,dB1] = obj.plant.manipulatorDynamics(q1,v1);
-          dH0 = zeros(nq^2,2*nq);
-          dC0 = zeros(nq,2*nq);
-          dB0 = zeros(nq*nu,2*nq);
-      end
-    
-      [phi,~,~,~,~,~,~,~,n,D,dn,dD] = obj.plant.contactConstraints(q1,false,struct('terrain_only',false));
-      % construct J and dJ from n,D,dn, and dD so they relate to the
-      % lambda vector
-      J = zeros(nl,nq);
-      J(1:2+obj.nD:end,:) = n;
-      dJ = zeros(nl*nq,nq);
-      dJ(1:2+obj.nD:end,:) = dn;
-      
-      for j=1:length(D),
-        J(1+j:2+obj.nD:end,:) = D{j};
-        dJ(1+j:2+obj.nD:end,:) = dD{j};
-      end
-      
-      [~,J_jl] = jointLimitConstraints(obj.plant,q1);
-      
-      
-      switch obj.options.integration_method
-        case ContactImplicitTrajectoryOptimization.MIDPOINT
-          % q1 = q0 + h*v1
-          fq = q1 - q0 - h*(v0 + v1)/2;
-          dfq = [-(v1+v0)/2, -eye(nq), -h/2*eye(nq), eye(nq), -h/2*eye(nq) zeros(nq,nu+nl+njl)];
-        case ContactImplicitTrajectoryOptimization.FORWARD_EULER
-          % q1 = q0 + h*v1
-          fq = q1 - q0 - h*v0;
-          dfq = [-v0, -eye(nq), -h*eye(nq), eye(nq), zeros(nq,nv) zeros(nq,nu+nl+njl)];
-        case ContactImplicitTrajectoryOptimization.BACKWARD_EULER
-          % q1 = q0 + h*v1
-          fq = q1 - q0 - h*v1;
-          dfq = [-v1, -eye(nq), zeros(nq,nv), eye(nq), -h*eye(nq) zeros(nq,nu+nl+njl)];
-      end
-      
-      % H*v1 = H*v0 + h*(B*u - C) + n^T lambda_N + d^T * lambda_f
-      fv = H*(v1 - v0) - h*(B*u - C) - J'*lambda - J_jl'*lambda_jl;
-      
-      % [h q0 v0 q1 v1 u l ljl]
-      dfv = [-B*u+C, zeros(nv,nq), -H, -matGradMult(dJ,lambda,true), H,-h*B,-J',-J_jl'] + ...
-        [zeros(nv,1) matGradMult(dH0,v1-v0)-h*(matGradMult(dB0,u) - dC0) matGradMult(dH1,v1-v0)-h*(matGradMult(dB1,u) - dC1) zeros(nv,nu+nl+njl)];
-      
-      dfv(:,2+2*nq+2*nv+nu:1+2*nq+2*nv+nu+nl) = dfv(:,2+2*nq+2*nv+nu:1+2*nq+2*nv+nu+nl)*obj.options.lambda_mult;
-      dfv(:,2+2*nq+2*nv+nu+nl:1+2*nq+2*nv+nu+nl+njl) = dfv(:,2+2*nq+2*nv+nu+nl:1+2*nq+2*nv+nu+nl+njl)*obj.options.lambda_jl_mult;
-      
-      f = [fq;fv];
-      df = [dfq;dfv];
-    end
-    
     function [xtraj,utraj,ltraj,ljltraj,z,F,info] = solveTraj(obj,t_init,traj_init)
       [xtraj,utraj,z,F,info] = solveTraj@DirectTrajectoryOptimization(obj,t_init,traj_init);
       t = [0; cumsum(z(obj.h_inds))];
-<<<<<<< HEAD
-      if ~isempty(obj.l_inds)
-=======
       if obj.nC>0
->>>>>>> 8c79d74f
         ltraj = PPTrajectory(foh(t,reshape(z(obj.l_inds),[],obj.N)));
       else
         ltraj = [];
       end
-<<<<<<< HEAD
-      if ~isempty(obj.ljl_inds)
-=======
       if obj.nJL>0
->>>>>>> 8c79d74f
         ljltraj = PPTrajectory(foh(t,reshape(z(obj.ljl_inds),[],obj.N)));
       else
         ljltraj = [];
